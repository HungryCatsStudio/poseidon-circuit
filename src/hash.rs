--- conflicted
+++ resolved
@@ -312,11 +312,6 @@
     pub controls: Vec<u64>,
     /// the expected hash output for checking
     pub checks: Vec<Option<F>>,
-<<<<<<< HEAD
-=======
-    /// the custom hash for nil message
-    pub nil_msg_hash: Option<F>,
->>>>>>> d40e4c53
 }
 
 impl<F: FieldExt> PoseidonHashTable<F> {
@@ -342,7 +337,6 @@
     pub fn stream_inputs<'d>(
         &mut self,
         src: impl IntoIterator<Item = &'d [F; 2]>,
-<<<<<<< HEAD
         ctrl_start: u64,
         step: usize,
     ) {
@@ -354,8 +348,6 @@
         &mut self,
         src: impl IntoIterator<Item = &'d [F; 2]>,
         check: Option<F>,
-=======
->>>>>>> d40e4c53
         ctrl_start: u64,
         step: usize,
     ) {
@@ -396,18 +388,11 @@
 
 /// Represent the chip for Poseidon hash table
 #[derive(Debug)]
-<<<<<<< HEAD
 pub struct SpongeChip<'d, F: FieldExt, const STEP: usize, PC: Chip<F> + Clone + DebugT> {
-    calcs: usize,
-=======
-pub struct SpongeChip<'d, F: FieldExt, const STEP: usize, PC: Chip<F> + Clone + DebugT>
 where
     PC::Config: Sync,
 {
     calcs: usize,
-    nil_msg_hash: Option<F>,
-    mpt_only: bool,
->>>>>>> d40e4c53
     data: &'d PoseidonHashTable<F>,
     config: SpongeConfig<F, PC>,
 }
@@ -417,22 +402,14 @@
 
 impl<'d, F: Hashable, const STEP: usize, PC: PermuteChip<F, F::SpecType, 3, 2>>
     SpongeChip<'d, F, STEP, PC>
-<<<<<<< HEAD
-=======
 where
     PC::Config: Sync,
->>>>>>> d40e4c53
 {
     ///construct the chip
     pub fn construct(
         config: SpongeConfig<F, PC>,
         data: &'d PoseidonHashTable<F>,
         calcs: usize,
-<<<<<<< HEAD
-=======
-        mpt_only: bool,
-        nil_msg_hash: Option<F>,
->>>>>>> d40e4c53
     ) -> Self {
         Self {
             calcs,
@@ -441,8 +418,28 @@
         }
     }
 
-<<<<<<< HEAD
-=======
+    fn fill_hash_tbl_custom(&self, region: &mut Region<'_, F>) -> Result<usize, Error> {
+        let config = &self.config;
+
+        config.s_custom.enable(region, 0)?;
+        // all zero row without enable
+        for (tip, cols) in [
+            ("dummy inputs", config.hash_table.as_slice()),
+            ("dummy aux inputs", config.hash_table_aux.as_slice()),
+            ("control aux head", [config.control_aux].as_slice()),
+            (
+                "control sponge continue head",
+                [config.s_sponge_continue].as_slice(),
+            ),
+        ] {
+            for col in cols {
+                region.assign_advice(|| tip, *col, 0, || Value::known(F::zero()))?;
+            }
+        }
+
+        Ok(1)
+    }
+
     fn fill_hash_tbl_body(
         &self,
         region: &mut Region<'_, F>,
@@ -474,6 +471,8 @@
             .map(|i| i.as_ref())
             .chain(std::iter::repeat(None))
             .take(self.calcs);
+
+        assert!(self.calcs >= data.inputs.len() && self.calcs >= data.controls.len());
 
         let mut is_new_sponge = true;
         let mut process_start = 0;
@@ -608,94 +607,16 @@
         Ok((states_in, states_out))
     }
 
->>>>>>> d40e4c53
-    fn fill_hash_tbl_custom(&self, region: &mut Region<'_, F>) -> Result<usize, Error> {
-        let config = &self.config;
-
-        config.s_custom.enable(region, 0)?;
-        // all zero row without enable
-        for (tip, cols) in [
-            ("dummy inputs", config.hash_table.as_slice()),
-            ("dummy aux inputs", config.hash_table_aux.as_slice()),
-            ("control aux head", [config.control_aux].as_slice()),
-            (
-                "control sponge continue head",
-                [config.s_sponge_continue].as_slice(),
-            ),
-        ] {
-            for col in cols {
-                region.assign_advice(|| tip, *col, 0, || Value::known(F::zero()))?;
-<<<<<<< HEAD
-            }
-        }
-
-        Ok(1)
-=======
-            }
-        }
-
-        config.s_custom.enable(region, 1)?;
-        if self.mpt_only {
-            return Ok(1);
-        }
-
-        // custom
-        for (tip, cols) in [
-            ("custom inputs", &config.hash_table[1..4]),
-            ("custom aux inputs", config.hash_table_aux.as_slice()),
-            ("control aux head custom", [config.control_aux].as_slice()),
-            (
-                "control sponge continue head custom",
-                [config.s_sponge_continue].as_slice(),
-            ),
-        ] {
-            for col in cols {
-                region.assign_advice(|| tip, *col, 1, || Value::known(F::zero()))?;
-            }
-        }
-
-        // input, notice hash index constrain require we also assign hash_out col
-        for col in [config.hash_table_aux[5], config.hash_table[0]] {
-            region.assign_advice(
-                || "custom hash for nil",
-                col,
-                1,
-                || {
-                    self.nil_msg_hash
-                        .map(Value::known)
-                        .unwrap_or_else(Value::unknown)
-                },
-            )?;
-        }
-        region.assign_advice(
-            || "custom mark",
-            config.hash_table[4],
-            1,
-            || Value::known(F::one()),
-        )?;
-
-        Ok(2)
->>>>>>> d40e4c53
-    }
-
     fn fill_hash_tbl_body_partial(
         &self,
         region: &mut Region<'_, F>,
-<<<<<<< HEAD
-        begin_offset: usize,
-=======
         data: &[((Option<&[F; 2]>, Option<&u64>), Option<&F>)],
         is_first_pass: &mut bool,
         is_last_sub_region: bool,
->>>>>>> d40e4c53
     ) -> Result<PermutedStatePair<PC::Word>, Error> {
         let config = &self.config;
         let mut states_in = Vec::new();
         let mut states_out = Vec::new();
-<<<<<<< HEAD
-        let hash_helper = F::hasher();
-=======
->>>>>>> d40e4c53
 
         if *is_first_pass {
             *is_first_pass = false;
@@ -712,27 +633,13 @@
 
         let hash_helper = F::hasher();
 
-        assert!(self.calcs >= data.inputs.len() && self.calcs >= data.controls.len());
-
         let mut is_new_sponge = true;
         let mut process_start = 0;
-<<<<<<< HEAD
-        let mut state: [F; 3] = [F::zero(); 3];
-        let mut last_offset = 0;
-
-        for (i, ((inp, control), check)) in inputs_i.zip(controls_i).zip(checks_i).enumerate() {
-            let control = control.copied().unwrap_or(0);
-            let offset = i + begin_offset;
-            last_offset = offset;
-=======
         let mut state = [F::zero(); 3];
 
         for (i, ((inp, control), check)) in data.iter().enumerate() {
             let control = control.copied().unwrap_or(0u64);
             let offset = i;
-
-            let control_as_flag = F::from_u128(control as u128 * HASHABLE_DOMAIN_SPEC);
->>>>>>> d40e4c53
 
             let control_as_flag = F::from_u128(control as u128 * HASHABLE_DOMAIN_SPEC);
 
@@ -828,15 +735,12 @@
                 )?;
             }
 
-<<<<<<< HEAD
-=======
             //we directly specify the init state of permutation
             let c_start_arr: [_; 3] = c_start.try_into().expect("same size");
             states_in.push(c_start_arr.map(PC::Word::from));
             let c_end_arr: [_; 3] = c_end.try_into().expect("same size");
             states_out.push(c_end_arr.map(PC::Word::from));
 
->>>>>>> d40e4c53
             is_new_sponge = control <= STEP as u64;
 
             //fill all the hash_table[0] with result hash
@@ -911,11 +815,6 @@
                 .chain(std::iter::repeat(None))
                 .take(self.calcs);
 
-<<<<<<< HEAD
-            let final_state = <PC as PoseidonInstructions<F, F::SpecType, 3, 2>>::permute(
-                &chip, layouter, &state,
-            )?;
-=======
             let checks_i = data
                 .checks
                 .iter()
@@ -978,7 +877,6 @@
             );
             (states_in, states_out)
         };
->>>>>>> d40e4c53
 
         let final_state_time = Instant::now();
 
@@ -1021,11 +919,8 @@
 
 impl<F: FieldExt, const STEP: usize, PC: Chip<F> + Clone + DebugT> Chip<F>
     for SpongeChip<'_, F, STEP, PC>
-<<<<<<< HEAD
-=======
 where
     PC::Config: Sync,
->>>>>>> d40e4c53
 {
     type Config = SpongeConfig<F, PC>;
     type Loaded = PoseidonHashTable<F>;
